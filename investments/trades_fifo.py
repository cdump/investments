--- conflicted
+++ resolved
@@ -1,7 +1,8 @@
 import datetime
-from collections import Counter, defaultdict
-from typing import Iterable, List, NamedTuple, Optional, Tuple
-
+from collections import defaultdict
+from typing import Iterable, List, NamedTuple, Optional, Tuple, Dict, Any
+
+from investments.data_providers.cbr import convert_to_rub
 from investments.money import Money
 from investments.ticker import Ticker
 from investments.trade import Trade
@@ -22,12 +23,36 @@
     # цена одной бумаги
     price: Money
 
+    # комиссия за сделку
+    fee: Money
+
+    @property
+    def basis_sign(self) -> int:
+        return -1 if self.quantity > 0 else 1
+
+    @property
+    def basis(self) -> Money:
+        """Расход/доход от сделки [quantity * price] +/- fee
+
+        """
+
+        return abs(self.quantity) * self.price + abs(self.fee) * self.basis_sign
+
+    @property
+    def basis_rub(self) -> Money:
+        """Расход/доход от сделки [quantity * price * settle_date_rate] +/- fee * trade_date_rate
+
+        """
+
+        return abs(self.quantity) * convert_to_rub(self.price, self.settle_date) - convert_to_rub(abs(self.fee), self.trade_date)
+
+    # todo rm?
     # стоимость сделки [quantity * price] (Proceeds в отчёте)
-    # todo rm?
     total: Money
 
-    # todo to RUB currency
+    # todo impl
     profit: Money
+    profit_rub: Money
 
 
 class PortfolioElement(NamedTuple):
@@ -64,11 +89,13 @@
                 self._finished_trades.append(FinishedTrade(
                     finished_trade_id,
                     trade.ticker,
-                    matched_trade.datetime,
+                    matched_trade.trade_date,
                     matched_trade.settle_date,
                     q,
                     matched_trade.price,
+                    matched_trade.fee,
                     abs(q) * matched_trade.price,
+                    Money(0, trade.price.currency),
                     Money(0, trade.price.currency),
                 ))
 
@@ -85,12 +112,14 @@
                 self._finished_trades.append(FinishedTrade(
                     finished_trade_id,
                     trade.ticker,
-                    trade.datetime,
+                    trade.trade_date,
                     trade.settle_date,
                     q,
                     trade.price,
+                    trade.fee,
                     abs(q) * trade.price,
                     total_profit,
+                    Money(0, trade.price.currency),
                 ))
                 finished_trade_id += 1
 
@@ -165,71 +194,9 @@
 
         return front['trade'], q
 
-
-<<<<<<< HEAD
-def analyze_portfolio(trades: Iterable[Trade]) -> List[Tuple[str, int]]:
-    out: Counter = Counter()
-    for t in trades:
-        out.update(**{str(t.ticker): t.quantity})
-    return list(filter(lambda x: x[1], sorted(out.items())))
-
-
-def analyze_trades_fifo(trades: Iterable[Trade]) -> List[FinishedTrade]:
-    finished_trades = []
-    finished_trade_id = 1
-
-    active_trades = _TradesFIFO()
-
-    for trade in trades:
-        total_profit = None
-
-        quantity = trade.quantity
-        while quantity != 0:
-
-            matched_trade, q = active_trades.match(quantity, trade.ticker)
-            if matched_trade is None:
-                assert q == 0
-                break
-            assert q != 0
-
-            finished_trades.append(FinishedTrade(
-                finished_trade_id,
-                trade.ticker,
-                matched_trade.trade_date,
-                matched_trade.settle_date,
-                q,
-                matched_trade.price,
-                abs(q) * matched_trade.price,
-                Money(0, trade.price.currency),
-            ))
-
-            profit = q * (trade.price - matched_trade.price)
-            if total_profit is None:
-                total_profit = profit
-            else:
-                total_profit += profit
-
-            quantity -= -1 * q
-
-        if total_profit is not None:
-            q = trade.quantity - quantity
-            finished_trades.append(FinishedTrade(
-                finished_trade_id,
-                trade.ticker,
-                trade.trade_date,
-                trade.settle_date,
-                q,
-                trade.price,
-                abs(q) * trade.price,
-                total_profit,
-            ))
-            finished_trade_id += 1
-
-        if quantity != 0:
-            active_trades.put(quantity, trade)
-
-    return finished_trades
-=======
+    def unmatched(self) -> List[Dict[str, Any]]:
+        """
+        Return basic information about unmatched trades (final portfolio).
         Returns:
             portfolio: Portfolio
         """
@@ -238,5 +205,4 @@
             quantity = sum(v['quantity'] for v in trades)
             if quantity != 0:
                 ret.append({'quantity': quantity, 'ticker': ticker})
-        return ret
->>>>>>> 331b4866
+        return ret