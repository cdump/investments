import csv
import datetime
import logging
import re
from typing import Dict, Iterator, List, NamedTuple, Optional, Tuple

from investments.cash import Cash
from investments.currency import Currency
from investments.dividend import Dividend
from investments.fees import Fee
from investments.interests import Interest
from investments.money import Money
from investments.ticker import Ticker, TickerKind
from investments.trade import Trade


def _parse_datetime(strval: str) -> datetime.datetime:
    return datetime.datetime.strptime(strval.replace(' ', ''), '%Y-%m-%d,%H:%M:%S')


def _parse_date(strval: str) -> datetime.date:
    return datetime.datetime.strptime(strval, '%Y-%m-%d').date()


def _parse_trade_quantity(strval: str) -> int:
    return int(strval.replace(',', ''))


def _parse_dividend_description(description: str) -> Tuple[str, str]:
    m = re.match(r'^(\w+)\s*\(\w+\) (Cash Dividend|Payment in Lieu of Dividend|Choice Dividend)', description)
    if m is None:
        raise Exception(f'unsupported dividend description "{description}"')
    return m.group(1), m.group(2)


def _parse_tickerkind(strval: str):
    if strval == 'Stocks':
        return TickerKind.Stock
    if strval == 'Equity and Index Options':
        return TickerKind.Option
    if strval == 'Forex':
        return TickerKind.Forex
    raise ValueError(strval)


class NamedRowsParser:
    def __init__(self):
        self._fields = []

    def parse_header(self, fields: List[str]):
        self._fields = fields

    def parse(self, row: List[str]) -> Dict[str, str]:
        error_msg = f'expect {len(self._fields)} rows {self._fields}, but got {len(row)} rows ({row})'
        assert len(row) == len(self._fields), error_msg
        return {k: v for k, v in zip(self._fields, row)}


class TickersStorage:
    def __init__(self):
        self._tickers = set()
        self._conid_to_ticker = {}
        self._description_to_ticker = {}
        self._multipliers = {}

    def put(self, *, symbol: str, conid: str, description: str, kind: TickerKind, multiplier: int):
        ticker = Ticker(symbol, kind)
        if ticker not in self._tickers:
            assert conid not in self._conid_to_ticker
            assert description not in self._description_to_ticker
            assert ticker not in self._multipliers
            self._tickers.add(ticker)
            self._conid_to_ticker[conid] = ticker
            self._description_to_ticker[description] = ticker
            self._multipliers[ticker] = multiplier
            return

        assert self._conid_to_ticker[conid] == ticker

        description_ticker = self._description_to_ticker.get(description)
        if description_ticker is not None:
            assert description_ticker == ticker
        else:
            self._description_to_ticker[description] = ticker

        assert self._multipliers[ticker] == multiplier

    def get_ticker(self, name: str, kind: TickerKind):
        ticker = Ticker(name, kind)
        if ticker in self._tickers:
            return ticker

        dtt = self._description_to_ticker.get(name)
        if dtt is not None:
            assert dtt.kind == kind
            return dtt

        raise KeyError(name)

    def get_multiplier(self, ticker: Ticker):
        return self._multipliers[ticker]


class SettleDate(NamedTuple):
    order_id: str
    settle_date: datetime.date


class SettleDatesStorage:
    def __init__(self):
        self._settle_data: Dict[Tuple[str, datetime.datetime], SettleDate] = {}

    def __len__(self):
        return len(self._settle_data)

    def put(
        self,
        ticker: str,
        operation_date: datetime.datetime,
        settle_date: datetime.date,
        order_id: str,
    ):
        existing_item = self.get(ticker, operation_date)
        if existing_item:
            if existing_item.settle_date != settle_date and existing_item.order_id != order_id:
                raise AssertionError(f'Duplicate settle date for key {(ticker, operation_date)} with {order_id}')
        self._settle_data[(ticker, operation_date)] = SettleDate(order_id, settle_date)

    def get(
        self,
        ticker: str,
        operation_date: datetime.datetime,
    ) -> Optional[SettleDate]:
        return self._settle_data.get((ticker, operation_date))

    def get_date(
        self,
        ticker: str,
        operation_date: datetime.datetime,
    ) -> Optional[datetime.date]:
        existing_settle_item = self.get(ticker, operation_date)
        if existing_settle_item:
            return existing_settle_item.settle_date
        return None


class InteractiveBrokersReportParser:
    def __init__(self):
        self._trades = []
        self._dividends = []
        self._fees: List[Fee] = []
        self._interests: List[Interest] = []
        self._cash: List[Cash] = []
        self._deposits_and_withdrawals = []
        self._tickers = TickersStorage()
        self._settle_dates = SettleDatesStorage()

    def __repr__(self):
        return f'IbParser(trades={len(self.trades)}, dividends={len(self.dividends)}, fees={len(self.fees)}, interests={len(self.interests)})'  # noqa: WPS221

    @property
    def trades(self) -> List[Trade]:
        return self._trades

    @property
    def dividends(self) -> List[Dividend]:
        return self._dividends

    @property
    def deposits_and_withdrawals(self) -> List:
        return self._deposits_and_withdrawals

    @property
    def fees(self) -> List[Fee]:
        return self._fees

    @property
    def interests(self) -> List[Interest]:
        return self._interests

    @property
    def cash(self) -> List[Cash]:
        return self._cash

    def parse_csv(self, *, activity_csvs: List[str], trade_confirmation_csvs: List[str]):
        # 1. parse tickers info
        for ac_fname in activity_csvs:
            with open(ac_fname, newline='') as ac_fh:
                self._real_parse_activity_csv(csv.reader(ac_fh, delimiter=','), {
                    'Financial Instrument Information': self._parse_instrument_information,
                })

        # 2. parse settle_date from trade confirmation
        for tc_fname in trade_confirmation_csvs:
            with open(tc_fname, newline='') as tc_fh:
                self._parse_trade_confirmation_csv(csv.reader(tc_fh, delimiter=','))

        # 3. parse everything else from activity (trades, dividends, ...)
        for activity_fname in activity_csvs:
            with open(activity_fname, newline='') as activity_fh:
                self._real_parse_activity_csv(csv.reader(activity_fh, delimiter=','), {
                    'Trades': self._parse_trades,
                    'Dividends': self._parse_dividends,
                    'Withholding Tax': self._parse_withholding_tax,
                    'Deposits & Withdrawals': self._parse_deposits,
                    # 'Account Information', 'Cash Report', 'Change in Dividend Accruals', 'Change in NAV',
                    # 'Codes',
                    'Fees': self._parse_fees,
                    # 'Interest Accruals',
                    'Interest': self._parse_interests,
                    # 'Mark-to-Market Performance Summary',
                    # 'Net Asset Value', 'Notes/Legal Notes', 'Open Positions', 'Realized & Unrealized Performance Summary',
                    # 'Statement', '\ufeffStatement', 'Total P/L for Statement Period', 'Transaction Fees',
                    'Cash Report': self._parse_cash_report,
                })

        # 4. sort
        self._trades.sort(key=lambda x: x.trade_date)
        self._dividends.sort(key=lambda x: x.date)
        self._interests.sort(key=lambda x: x.date)
        self._deposits_and_withdrawals.sort(key=lambda x: x[0])
        self._fees.sort(key=lambda x: x.date)

    def _parse_trade_confirmation_csv(self, csv_reader: Iterator[List[str]]):
        parser = NamedRowsParser()
        parser.parse_header(next(csv_reader))
        for row in csv_reader:
            f = parser.parse(row)
            if f['LevelOfDetail'] != 'EXECUTION':
                continue
            if f['TransactionType'] == 'TradeCancel':
                continue

            self._settle_dates.put(
                f['Symbol'],
                _parse_datetime(f['Date/Time']),
                _parse_date(f['SettleDate']),
                f['OrderID'],
            )

    def _real_parse_activity_csv(self, csv_reader: Iterator[List[str]], parsers):
        nrparser = NamedRowsParser()
        for row in csv_reader:
            try:
                parser_fn = parsers[row[0]]
            except KeyError:
                # raise Exception(f'Unknown data {row}')
                continue

            if row[1] == 'Header':
                nrparser.parse_header(row[2:])
                continue

            if row[1] in {'Total', 'SubTotal', 'Notes'} or row[2].startswith('Total'):
                continue

            if row[1] == 'Data':
                fields = nrparser.parse(row[2:])
                parser_fn(fields)
            else:
                raise Exception(f'Unknown data {row}')

    def _parse_instrument_information(self, f: Dict[str, str]):
        self._tickers.put(
            symbol=f['Symbol'],
            conid=f['Conid'],
            description=f['Description'],
            kind=_parse_tickerkind(f['Asset Category']),
            multiplier=int(f['Multiplier']),
        )

    def _parse_trades(self, f: Dict[str, str]):
        ticker_kind = _parse_tickerkind(f['Asset Category'])
        if ticker_kind == TickerKind.Forex:
            logging.warning(f'Skipping FOREX trade (not supported yet), your final report may be incorrect! {f}')
            return

        ticker = self._tickers.get_ticker(f['Symbol'], ticker_kind)
        quantity_multiplier = self._tickers.get_multiplier(ticker)
        currency = Currency.parse(f['Currency'])

        dt = _parse_datetime(f['Date/Time'])

        settle_date_item = self._settle_dates.get(ticker.symbol, dt)
        assert settle_date_item is not None

        self._trades.append(Trade(
            ticker=ticker,
            trade_date=dt,
<<<<<<< HEAD
            settle_date=settle_date_item.settle_date,
            quantity=int(f['Quantity']) * quantity_multiplier,
=======
            settle_date=settle_date,
            quantity=_parse_trade_quantity(f['Quantity']) * quantity_multiplier,
>>>>>>> 00adab45
            price=Money(f['T. Price'], currency),
            fee=Money(f['Comm/Fee'], currency),
        ))

    def _parse_withholding_tax(self, f: Dict[str, str]):
        div_symbol, div_type = _parse_dividend_description(f['Description'])
        ticker = self._tickers.get_ticker(div_symbol, TickerKind.Stock)
        date = _parse_date(f['Date'])
        tax_amount = Money(f['Amount'], Currency.parse(f['Currency']))

        tax_amount *= -1
        found = False
        for i, v in enumerate(self._dividends):
            # difference in reports for the same past year, but generated in different time
            # read more at https://github.com/cdump/investments/issues/17
            cash_choice_hack = (v.dtype == 'Cash Dividend' and div_type == 'Choice Dividend')

            if v.ticker == ticker and v.date == date and (v.dtype == div_type or cash_choice_hack):
                assert v.amount.currency == tax_amount.currency
                self._dividends[i] = Dividend(
                    dtype=v.dtype,
                    ticker=v.ticker,
                    date=v.date,
                    amount=v.amount,
                    tax=v.tax + tax_amount,
                )
                found = True
                break

        if not found:
            raise Exception(f'dividend not found for {ticker} on {date}')

    def _parse_dividends(self, f: Dict[str, str]):
        div_symbol, div_type = _parse_dividend_description(f['Description'])
        ticker = self._tickers.get_ticker(div_symbol, TickerKind.Stock)
        date = _parse_date(f['Date'])
        amount = Money(f['Amount'], Currency.parse(f['Currency']))

        if amount.amount < 0:
            assert 'Reversal' in f['Description'], f'unsupported dividend with negative amount: {f}'
            for i, v in enumerate(self._dividends):
                if v.dtype == div_type and v.ticker == ticker and v.date == date and v.amount == -1 * amount:
                    self._dividends[i] = Dividend(
                        dtype=div_type,
                        ticker=ticker,
                        date=date,
                        amount=amount + v.amount,
                        tax=v.tax,
                    )
                    return

        assert amount.amount > 0, f'unsupported dividend with non positive amount: {f}'
        self._dividends.append(Dividend(
            dtype=div_type,
            ticker=ticker,
            date=date,
            amount=amount,
            tax=Money(0, amount.currency),
        ))

    def _parse_deposits(self, f: Dict[str, str]):
        currency = Currency.parse(f['Currency'])
        date = _parse_date(f['Settle Date'])
        amount = Money(f['Amount'], currency)
        self._deposits_and_withdrawals.append((date, amount))

    def _parse_fees(self, f: Dict[str, str]):
        currency = Currency.parse(f['Currency'])
        date = _parse_date(f['Date'])
        amount = Money(f['Amount'], currency)
        description = f"{f['Subtitle']} - {f['Description']}"
        self._fees.append(Fee(date, amount, description))

    def _parse_interests(self, f: Dict[str, str]):
        currency = Currency.parse(f['Currency'])
        date = _parse_date(f['Date'])
        amount = Money(f['Amount'], currency)
        description = f['Description']
        self._interests.append(Interest(date, amount, description))

    def _parse_cash_report(self, f: Dict[str, str]):
        currency_code = f['Currency']
        if currency_code != 'Base Currency Summary':
            currency = Currency.parse(currency_code)
            description = f['Currency Summary']
            amount = Money(f['Total'], currency)
            self._cash.append(Cash(description, amount))<|MERGE_RESOLUTION|>--- conflicted
+++ resolved
@@ -287,13 +287,8 @@
         self._trades.append(Trade(
             ticker=ticker,
             trade_date=dt,
-<<<<<<< HEAD
             settle_date=settle_date_item.settle_date,
-            quantity=int(f['Quantity']) * quantity_multiplier,
-=======
-            settle_date=settle_date,
             quantity=_parse_trade_quantity(f['Quantity']) * quantity_multiplier,
->>>>>>> 00adab45
             price=Money(f['T. Price'], currency),
             fee=Money(f['Comm/Fee'], currency),
         ))
